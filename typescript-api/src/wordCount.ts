import { ExecutionContext } from "./stream/context";
import { Kafka } from "./connectors/kafka";
import { Redis } from "./connectors/redis";

// wordCount example
async function wordCount(ctx: ExecutionContext) {
  let source = Kafka
    .builder()
    .brokers(["localhost:9092"])
    .topic("topic")
<<<<<<< HEAD
=======
    .partition(1)
>>>>>>> ca4b6ad3
    .group("word_count")
    .build<string>(undefined, typeof "");


  let sink = Redis.new<{ t0: number, t1: string }>()
    .host("localhost")
    .keyExtractor((v) => v.t1)
    .valueExtractor((v) => v.t0.toString());

  let stream = source.createFlow(ctx);

  await stream.flatMap(value => value.split(" ").map(v => {
    return { t0: 1, t1: v };
  }))
<<<<<<< HEAD
    .keyBy(v => v.t0)
    .window({
      fixed: {
        size: {
          seconds: 3
        }
      }
    })
=======
    .keyBy(v => v.t1)
>>>>>>> ca4b6ad3
    .reduce((v1, v2) => {
      return { t1: v1.t1, t0: v1.t0 + v2.t0 };
    })
    .sink(sink)
    .execute();
}

wordCount(ExecutionContext.new("wordCount", "default")).then();<|MERGE_RESOLUTION|>--- conflicted
+++ resolved
@@ -8,10 +8,6 @@
     .builder()
     .brokers(["localhost:9092"])
     .topic("topic")
-<<<<<<< HEAD
-=======
-    .partition(1)
->>>>>>> ca4b6ad3
     .group("word_count")
     .build<string>(undefined, typeof "");
 
@@ -26,7 +22,6 @@
   await stream.flatMap(value => value.split(" ").map(v => {
     return { t0: 1, t1: v };
   }))
-<<<<<<< HEAD
     .keyBy(v => v.t0)
     .window({
       fixed: {
@@ -35,9 +30,6 @@
         }
       }
     })
-=======
-    .keyBy(v => v.t1)
->>>>>>> ca4b6ad3
     .reduce((v1, v2) => {
       return { t1: v1.t1, t0: v1.t0 + v2.t0 };
     })
